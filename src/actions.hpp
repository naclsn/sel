#ifndef SELI_ACTIONS_HPP
#define SELI_ACTIONS_HPP

#include "buildapp.hpp"
<<<<<<< HEAD
#include "options.hpp"
=======
#include "termutils.hpp"
#include "wordwrap.hpp"
>>>>>>> d844df78

void lookup(char const* const names[]) {
  if (!names || !*names) {
    for (size_t k = 0; k < bins_list::count; k++)
      cout << bins_list::names[k] << '\n';
    exit(EXIT_SUCCESS);
  }

  unsigned w, h;
  int a = term_size(w, h);

  wordwrap<3> wwcout(0 == a ? w : -1, cout);
  VisHelp help;

  App app;

  if (string("::") == *names) {
    ++names;

    stringstream ss;
    while (*names) ss << *names++ << ' ';

    Type ty;
    ss >> ty;

    bool found = false;

    for (size_t k = 0; k < bins_list::count; k++) {
      char const* name = bins_list::names[k];
      auto* it = lookup_name(app, name);

      if (it->type() == ty) {
        if (found) cout << "\n";
        else found = true;

        cout << name << " :: " << it->type() << "\n";
        wwcout << it->accept(help) << endl;
      }
    }

    if (!found) {
      cerr << "None known with type: " << ty << "\n";
      exit(EXIT_FAILURE);
    }
  } // if "::"

  else {
    vector<char const*> not_found;

    while (*names) {
      auto* it = lookup_name(app, *names);
      if (it) {
        cout << *names << " :: " << it->type() << "\n";
        wwcout << it->accept(help) << endl;
      } else not_found.push_back(*names);

      if (*++names) cout << endl;
      delete it;
    }

    if (!not_found.empty()) {
      cerr << "Unknown name" << (1 == not_found.size() ? "" : "s") << ":";
      for (auto const& it : not_found)
        cerr << " " << quoted(it);
      cerr << "\n";
      exit(EXIT_FAILURE);
    }
  } // if not "::"

  exit(EXIT_SUCCESS);
}

void run(App& app) {
  try { app.run(cin, cout); }

  catch (RuntimeError const& err) {
    cerr
      << "Runtime error: "
      << err.what() << '\n'
    ;
    exit(EXIT_FAILURE);
  }

  catch (BaseError const& err) {
    cerr
      << "Error (while running application): "
      << err.what() << '\n'
    ;
    exit(EXIT_FAILURE);
  }
}

void compile(App& app, char const* infile, Options const& opts) {

  cerr << "infile: " << infile << "\n";
  cerr << "outfile: " << opts.outfile << "\n";
  cerr << "funname: " << (opts.funname ? opts.funname : "-nil-") << "\n";
  cerr << "no_link: " << opts.no_link << "\n";
  cerr << "no_assemble: " << opts.no_assemble << "\n";

  std::string tmp = opts.outfile;
  auto st = tmp.rfind('/')+1;
  auto ed = tmp.rfind('.');
  std::string name = tmp.substr(st, ed-st);

  try {
    // if no name provided, used the module name as function name
    char const* used_funname = opts.funname ? opts.funname : name.c_str();
    VisCodegen codegen(infile, name.c_str(), used_funname, app);

    if (!opts.funname) codegen.makeMain();

    if (opts.no_assemble) {
      std::ofstream ll(opts.outfile);
      if (!ll.is_open()) throw BaseError("could not open file");
      codegen.print(ll);

    } else {
      codegen.compile(opts.outfile, !opts.no_link);
    }
  }

  catch (CodegenError const& err) {
    cerr
      << "Codegen error: "
      << err.what() << '\n'
    ;
    exit(EXIT_FAILURE);
  }

  catch (BaseError const& err) {
    cerr
      << "Error (while compiling application): "
      << err.what() << '\n'
    ;
    exit(EXIT_FAILURE);
  }
}

#endif // SELI_ACTIONS_HPP<|MERGE_RESOLUTION|>--- conflicted
+++ resolved
@@ -2,12 +2,9 @@
 #define SELI_ACTIONS_HPP
 
 #include "buildapp.hpp"
-<<<<<<< HEAD
 #include "options.hpp"
-=======
 #include "termutils.hpp"
 #include "wordwrap.hpp"
->>>>>>> d844df78
 
 void lookup(char const* const names[]) {
   if (!names || !*names) {
