--- conflicted
+++ resolved
@@ -55,90 +55,4 @@
   app.run(cin, cout);
 
   return EXIT_SUCCESS;
-<<<<<<< HEAD
-}
-
-static VisRepr repr = VisRepr(cout);
-#define showv(__ident) cout << #__ident ": "; repr(*__ident)
-
-void test_tonum() {
-  Val* tonum1 = lookup_name("tonum");
-  showv(tonum1);
-
-  Val* tonum0 = (*(Fun*)tonum1)(new StrLiteral("3"));
-  showv(tonum0);
-
-  cout << "result: " << (*(Num*)tonum0).value() << endl;
-}
-
-void test_add() {
-  Val* add2 = lookup_name("add");
-  showv(add2);
-
-  Val* add1 = (*(Fun*)add2)(new NumLiteral(1));
-  showv(add1);
-
-  Val* add0 = (*(Fun*)add1)(new NumLiteral(2));
-  showv(add0);
-
-  cout << "result: " << (*(Num*)add0).value() << endl;
-}
-
-void test_map() {
-  Val* map2 = lookup_name("map");
-  showv(map2);
-
-  Val* map1 = (*(Fun*)map2)(lookup_name("tonum"));
-  showv(map1);
-
-  Val* map0 = (*(Fun*)map1)(new LstLiteral({new StrLiteral("4")}, types1(new Type(Ty::STR, {0}, 0))));
-  showv(map0);
-
-  cout << "result: " << (*(Num*)*(*(Lst*)map0)).value() << endl;
-}
-
-void test_repeat() {
-  Val* repeat1 = lookup_name("repeat");
-  showv(repeat1);
-
-  Val* repeat0 = (*(Fun*)repeat1)(new NumLiteral(5));
-  showv(repeat0);
-
-  // cout << "result: " << (*(Num*)*(*(Lst*)repeat0)).value() << endl;
-}
-
-void test_zipwith() { // zipwith map {repeat} {{1}}
-  Val* zipwith3 = lookup_name("zipwith");
-  showv(zipwith3);
-
-  // Val* zipwith2 = (*(Fun*)zipwith3)(lookup_name("add"));
-  Val* _map2 = lookup_name("map");
-  showv(_map2);
-  Val* zipwith2 = (*(Fun*)zipwith3)(_map2);
-  showv(zipwith2);
-
-  // Val* zipwith1 = (*(Fun*)zipwith2)(new LstLiteral({new NumLiteral(37)}, types1(new Type(Ty::NUM, {0}, 0))));
-  Val* _repeat1 = lookup_name("repeat");
-  showv(_repeat1);
-  Val* zipwith1 = (*(Fun*)zipwith2)(new LstLiteral({_repeat1}, types1(new Type(_repeat1->type()))));
-  showv(zipwith1);
-
-  // Val* zipwith0 = (*(Fun*)zipwith1)(new LstLiteral({new NumLiteral(42)}, types1(new Type(Ty::NUM, {0}, 0))));
-  Val* _lst_lst_num = new LstLiteral({
-    new LstLiteral({new NumLiteral(42)}, types1(new Type(Ty::NUM, {0}, 0)))
-  }, types1(new Type(Ty::LST, {.box_has=types1(new Type(Ty::NUM, {0}, 0))}, TyFlag::IS_FIN)));
-  showv(_lst_lst_num);
-  Val* zipwith0 = (*(Fun*)zipwith1)(_lst_lst_num);
-  showv(zipwith0);
-}
-
-int main() {
-  // cout << "{{{ test_tonum\n";   test_tonum();   cout << "}}}\n";
-  // cout << "{{{ test_add\n";     test_add();     cout << "}}}\n";
-  // cout << "{{{ test_map\n";     test_map();     cout << "}}}\n";
-  // cout << "{{{ test_repeat\n";  test_repeat();  cout << "}}}\n";
-  cout << "{{{ test_zipwith\n"; test_zipwith(); cout << "}}}\n";
-  return 0;
-=======
->>>>>>> 47b64626
 }