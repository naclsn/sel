Usage: sel [-Dnst] <script...> | -f <file>
<<<<<<< HEAD
       sel -l [<names...>]
       sel [-s] -f <file> [-o <bin> [-N <name> -cS]]
=======
       sel -l [<names...>] | :: <type...>
       sel [-s] -f <file> [-o <bin> <flags...>]
>>>>>>> d844df78
<|MERGE_RESOLUTION|>--- conflicted
+++ resolved
@@ -1,8 +1,3 @@
 Usage: sel [-Dnst] <script...> | -f <file>
-<<<<<<< HEAD
-       sel -l [<names...>]
-       sel [-s] -f <file> [-o <bin> [-N <name> -cS]]
-=======
        sel -l [<names...>] | :: <type...>
-       sel [-s] -f <file> [-o <bin> <flags...>]
->>>>>>> d844df78
+       sel [-s] -f <file> [-o <bin> [-N <name> -cS]]