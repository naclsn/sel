--- conflicted
+++ resolved
@@ -149,13 +149,8 @@
     if (reason) cerr << "Error: " << reason << "\n";
     cerr
       << "Usage: " << prog << " [-Dnst] <script...> | -f <file>\n"
-<<<<<<< HEAD
-      << "       " << prog << " -l [<names...>]\n"
+      << "       " << prog << " -l [<names...>] | :: <type...>\n"
       << "       " << prog << " [-s] -f <file> [-o <bin> [-N <name> -cS]]\n"
-=======
-      << "       " << prog << " -l [<names...>] | :: <type...>\n"
-      << "       " << prog << " [-s] -f <file> [-o <bin> <flags...>]\n"
->>>>>>> d844df78
     ;
     exit(EXIT_FAILURE);
   }
