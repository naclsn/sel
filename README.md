--- conflicted
+++ resolved
@@ -88,465 +88,12 @@
 $ ninja -C build coverage
 ```
 
-<<<<<<< HEAD
-Due to the stupid length of some debug symbols, release
-build are usually faster to compile:
-```console
-$ meson release --buildtype release
-$ ninja -C release
-```
-
-## Command Usage
-
-> The actual "front-end" is not fully designed yet.
-
-```console
-$ build/sel -h
-Usage: build/sel [-Dns] <script...> | -f <file>
-       build/sel -l [<names...>]
-       build/sel [-s] -f <file> [-o <bin> [-N <name> -cS]]
-```
-
-In the first form, `sel` runs a script that is read either
-from the arguments (`<script..>` -- rest of the command
-line) or from a file (with `-f`). When the script is given
-through the command line, these are joined with a single
-space (`' '`). From this script, an 'app' is made. This
-app is then ran against the standard input to produce the
-standard output.
-- `-n` disables running the app, essentially only performing type-checking.
-- `-s` can be used to enable strict typing (disallows auto-coersion).
-- `-t` give the type of the given expression (if it is valid).
-- `-D` does not execute the script but prints (unspecified) dev information.
-
-The second form provides lookup and help for specified
-names. When no names are given, every known names are
-listed out (one by line).
-
-With the last form, it is possible to make `sel` generate
-a small executable which performs the provided script. It
-is compiled leveraging LLVM, so it has to be available on
-the system. This is not implemented yet.
-
----
-
-# Details
-
-In its most basic form, the script given to `sel` is a
-serie of functions separated by `,` (comma). Each function
-transforms its input and passes its output to the next
-in line.
-
-## Syntax
-
-Comments span from the first `#` of a line to the end
-of the line (`\n` character).
-
-A main idea behind the language it to not be botherd with
-quoting when issuing a command through a POSIX shell. For
-example, delimitating an expression (usually done with
-`()`) here uses `[]`. Even though it seems this could
-trigger file name expansion, this only occures if it
-does not contain a space (and expressions within `[]`
-will often contain spaces).
-
-Operators are presented [here](#Operators). Only the `,`
-and `;` operators are ever written infix.
-
-The `,` operator is used to chain functions. It is
-equivalent in Haskell to `flip (.)` or the Unix shell pipe
-`|`. The function to the left is executed and its result
-is passed to the function to the right.
-
-The `;` operator is not expected to be used by a short
-script. It discards the value on the left and returns the
-value on the right. Its main use is with the `def` syntax
-(see below).
-
-Literals are presented [here](#Literals). Notably, strings
-are delimited within `:`s (which can be escaped as `::`)
-and negative numbers cannot be expressed directly. As such,
-"negative 1" would have to be expressed as eg. `[sub 0 1]`.
-Lists are expressed using matching `{`-`}` (C-like).
-
-Finally words are made of the 26 lower case letters from
-`a` to `z` included. A word will always be looked up
-for its value in the defined values first, then in the
-[builtins](#Builtins).
-
-To defined a new word: `def <docstring> <word>
-<value>`. This will bind the value to the provided
-word. Although it _is_ implemented in the parser as a
-syntax, it can also be see as a (non-lazy) function:
-```haskell
--- `name` must be an actual word, not a literal string
-def :: Str -> Word -> a -> a
-def docstring name value = value
-```
-
-Here is an example of how it might be used:
-```
-def hypot:
-  compute the square root of the sum of the squares:
-  [map sq, sum, sqrt]
-  ;
-
-# input would be a list of comma-separated numbers
-split :,:, hypot
-```
-
-## Type System
-
-The representation of types uses a subset of Haskell's
-typing language.
-
-The types are:
- - string (`Str`)
- - number (`Num`)
- - list (`[has]` eg. `[Str]` for list of strings)
- - function (for example `Num -> Str`)
- - tuples (`(Num, Str)`) and pattern lists (`[Num, Str]`)
-
-Some examples of type definitions:
-```haskell
-sum :: [Num] -> Num
-map :: (a -> b) -> [a]* -> [b]*
-```
-
-In type definitions, lower case words mean the type may
-be any, only known at run time (like `a` and `b` above).
-For the meaning of the `*`, see [Infinity](#Infinity).
-
-### Tuples and Pattern Lists
-
-(todo)
-
-tuples are backed by lists of known finite size (equal to how many types it has)
-
-pattern lists are lists in wich a pattern is repeated (like unfolding a list of tuples)
-
-none of this is properly implemented and used yet and thus subject to change
-
-### Coersion
-
-Implicit coersion is provided for convenience. It is
-attempted when an argument to a function does not match
-the destination parameter. This behavior can be disabled
-with the `-s` ("strict types") flag, in which case any
-coersion is invalid. In any case an invalid coersion is
-a type error.
-
-Note the following implicit coersions:
- true type | destination  | behavior
------------|--------------|----------
- `Num`     | `Str`        | writes the number in decimal
- `Str`     | `Num`        | parse as a number, or `0`
- `Str`     | `[Num]`      | list of the Unicode codepoints
- `Str`     | `[Str]`      | list of the Unicode graphemes
- `[Str]`   | `Str`        | joined with empty separator
-
-These rules apply recursively on complex data structures
-(eg. `[Str]` to `[Num]` is valid). Multiple coersions may
-happen at once.
-
-For example the two following scripts are effectively
-equivalent (because the script input type is of `Str`
-and its output is implicitly coersed back to `Str`):
-```sh
-seq 5 | sel map +1
-seq 5 | sel tonum, map +1, tostr
-```
-
-When the true type is `Str` and the destination type is
-`[any]`, the coersion to a list of Unicode graphemes
-is favored:
-```sh
-printf abc | sel reverse
-printf abc | sel graphemes, reverse, join ::
-```
-
-Conditions (boolean values) may be represented with the
-`Num` type. In that case 0 means false, any other value
-means true.
-
-### Infinity
-
-(todo: yes it is implemented, but the typing is not
-accounted for yet)
-
-Akin to Haskell, everything is lazy which enables working
-with potentially infinite data structure without always
-hanging.
-
-A type affixed with a `*` means the value may not be
-bounded (lists and strings). For example the following
-function returns an infinite list:
-```haskell
-repeat :: a -> [a]*
-```
-
-A function may specify that it can operate on such a data
-structure by using the same notation:
-```haskell
-join :: Str -> [Str]* -> Str*
-```
-
-A value of finite type may be assigned to a parameter
-marked infinite. The other way round is a type error.
-For example calling `join` with the first argument of type
-`Str*` is a type error.
-
-Also a function keep the finite quality of its parameter to
-its return. With the same `join` function as an example,
-calling it with 2 arguments of finite types results in a
-finite type value.
-```haskell
-join "-" "abcd" :: Str -- = "a-b-c-d"
-```
-
-## Operators
-
-A set of "binary" and "unary" operators is defined.
-Although they are just aliases to builtin functions,
-an operator will bind tighter to the next atom to make
-a new single atom. These operators cannot appear without
-their argument.
-
-See the difference of interpretation in:
- script       | desugared
---------------|-----------
- `map sub 1`  | `map sub 1` (type error)
- `map %sub 1` | `map [flip sub] 1` (but still type error)
- `map -1`     | `map [[flip sub] 1]` (ie. x-1 for each x)
- `map %-1`    | `map [[flip [flip sub]] 1]` (ie. 1-x fe.)
-
-> If confused about the first 2 lines being type errors,
-> remember that it could also be written as: `[map sub] 1`.
-
-The following tokens are used as operators:
- token | kind   | equivalent
--------|--------|------------
- `+`   | binary | `flip add`
- `-`   | binary | `flip sub`
- `.`   | binary | `flip mul`
- `/`   | binary | `flip div`
- `=`   | binary | `` // eq
- `_`   | binary | `index`
- `%`   | unary  | `flip`
- `@`   | unary  | `` // ((reserved))
- `^`   |        | `` // ((reserved - maybe about currying))
- `~`   |        | `` // ((reserved - not always safe character in shell))
- `!`   |        | `` // ((reserved - not always safe character in shell))
-
-The difference between an unary operator and a binary
-operator is that an unary operator will first check
-if the next token is a binary operator. If it is one,
-the unary operator is first applied the binary operator,
-then the next atom is passed to the result. See the last
-example in the [table above](#Operators).
-
-Finally, it is important to notice that despite being
-binary operators, none can be used with infix syntax as in
-`1 + 2` (this would become `1 [[flip add] 2]`).
-
-> The Polish/prefix notation is technically correct: `+ 1 2`.
-
-## Literals
-
-Numeric literals are just as usual, exept the leading `0`
-is needed for fractional numbers: `.5` will be parsed as
-`[flip mul] 5` (see the [operators](#Operators)) so it
-has to be written `0.5`.
-
-For the same reason, it is not possible to express a
-negative value literally. For this the `sub 0` function
-can be used.
-
-Support for hexadecimal, binary and octal notations can
-be expected (at some point).
-
-String literals are written between matching `:` and
-`:`. To write a string containing the character `:`,
-it can be doubled. The followig C-like escape sequences
-are also supported: `\a`, `\b`, `\t`, `\n`, `\v`, `\f`,
-`\r` and `\e`.
-
-<!--
-A character literal is a simpler way to represent a string
-literal of a single character (grapheme). It is written by
-prefixing the character with a `(idk yet)`. Note that the character
-can even be a space, so `(idk yet) ` is the same as `: :`. -->
-
-Lists are written as values within matching `{`-`}`,
-separated by `,`. Thus for a list to contain a chain of
-function separated by the `,` operator, it is needed to use
-`[`-`]`. As in `{add 1, [sub 1, mul 5], sub 1}` is a list
-of type `[Num -> Num]` and of length 3.
-
-## Builtins
-
-(naming rules?)
-<!--
-- functions names should come obvious from usual names in other programming  languages and a few rules (and common english - last resort)
-- having multiple names perform the exact same operation is a plus for discoverability; this may ne preferable from introducing obscure, slight discrepencies between functions
-- in that idea, it is ok if a name does not strictly follow the rules if it is easier to come up with
-- not finding the exact name should not be too penalizing: there should be an other obvious (potentially more verbose) to express the same operation
-
-"rules" / "naming conventions": prefixes to a noun/adj/verb or suffixes to a verb to modify it
-* is-: function is a predicate
-* un-: function has the opposite action
-* -if: function takes a predicate
-* -where
-* -while
-* -by: function takes a key-selector
-
-categories of functions:
-* predicate: returns a `Num` in 0 or 1, where 1 indicates the last argument verifies the tested property (eg. `isodd`, `isin {..}`...)
-* key-selector: selects a specific part/property of its input for use in a function (typ. `len`, as in `sortby len`)
--->
-
-# Library
-
-(ie. libsel.so and such)
-
-## Extending
-
-The program can be extended by adding new names.
-
-Adding a new name ("function" or "value") can be done in
-two ways:
-- as a builtin, directly in C++;
-- in the prelude, expressed in sel.
-
-The first one is the favored way as it give much more
-liberty. The second one may be less performant, and many
-computation are way more difficult to express in sel than
-in C++.
-
-### As a Builtin
-
-"Builtin" referes to a sel value
-which is implemented in C++, declared in
-[builtins.hpp](lib/include/sel/builtins.hpp) and defined
-in [builtins.cpp](lib/src/builtins.cpp). For it to be
-accessible:
-- declare it in the hpp using the appropriate macro
-- register it in the hpp
-- defind it in the cpp by implementing the needed method-s
-- (optionally implement its codegen visitor method-s) -- NIY
-
-#### Declaration
-
-A set of C macro is used to declare new builtins. You
-should use the one that has the name of the last type it
-returns, for example:
-- `BIN_num` for a function that ultimately returns a number,
-  or a value that _is_ a number
-- `BIN_str` for a function that ultimately returns a string,
-  or a value that _is_ a string
-- `BIN_lst` for a function that ultimately returns a list,
-  or a value that _is_ a list (regardless of contains type)
-- `BIN_unk` for a function which return type is parametric
-  (eg. `[a] -> a`)
-
-For any of these macro, the parameters are:
-1. the name (as an identifier, must not contain `_` or digits)
-2. the type (a comma-separated list of C++ MTP structures - careful of the lower case, that's my bad)
-3. a helpful docstring
-4. any member variables / methods it may need (this is the body of a structure)
-
-> Note that the name defined **in C++** is affixed with
-> `_`, this is to avoid collisions with eg. keywords.
-
-Parameters for points 2 and 4 have to be specified between
-parenthesises, as they could contain commas.
-
-Here are a few declaration as examples:
-```cpp
-// map :: (a -> b) -> [a] -> [b]
-BIN_lst(map, (fun<unk<'a'>, unk<'b'>>, lst<unk<'a'>>, lst<unk<'b'>>),
-  "make a new list by applying an unary operation to each value from a list", ());
-
-// tonum :: Str -> Num
-BIN_num(tonum, (str, num),
-  "convert a string into number", (
-  // these 2 to cache the result
-  double r;
-  bool done = false;
-));
-
-// const :: a -> b -> a
-BIN_unk(const, (unk<'a'>, unk<'b'>, unk<'a'>),
-  "always evaluate to its first argument, ignoring its second argument", ());
-```
-
-A defined builtin will not be in
-play until registered. Near the end of
-[builtins.hpp](lib/include/sel/builtins.hpp) is a list
-of all the registered builtin. Here you need to add your
-own. It should be kept in alphabetical order. (Note again
-that, **in C++**, `_` is affix to the name.)
-
-#### Definition
-
-Which methods must be implemented depends on the macro
-that was used to declare it:
-- `BIN_num`:
-  - `double value()`
-    return the actual numeric value
-- `BIN_str`:
-  - `std::ostream& stream(std::ostream&)`
-    send a part of the string into the stream
-  - `bool end() const`
-    indicates whether it is valid to call `stream` again
-  - `std::ostream& entire(std::ostream&)`
-    send the entirety of the string into the stream
-- `BIN_lst`:
-  - `Val* operator*()`
-    returns a pointer to the current value
-  - `Lst& operator++()`
-    fetches the next value; only exists in prefix notation;
-    must returns `*this`
-  - `bool end() const`
-    indicates whether it is valid to use `*` or `++` again
-- `BIN_unk`:
-  - `Val* impl()`
-    returns a pointer to the resulting value
-
-In any member method, the `bind_args` macro can be used
-to access the arguments as C++ references.
-```cpp
-Val* const_::impl() {
-  // const :: a -> b -> a
-  // const take ignore = take
-  bind_args(take, ignore);
-  return &take;
-}
-```
-
-#### Codegen
-
-(not implemented yet, but this would
-be done by writing the needed method for
-[VisCodegen](lib/src/visitors/codegen.cpp), which itself
-will also requier adding the method declaration in
-[the header](lib/include/sel/visitors.hpp)... none of
-which exists yet)
-
-### In the Prelude
-
-(this mechanism is not clarified yet, but the prelude is
-essentially a piece of sel script that gets prepended
-to the user-input script; it contains calls to
-[`def`](#Syntax))
-=======
 The folder [s/](s) contains the following shell scripts:
 - `s/el`: build and exec as the resulting binary
 - `s/el-db`: same idea, but use `gdb` (and thus cannot read from stdin)
 - `s/el-min`: same as `s/el`, but with a reduced set of functions (`bins_min`, in [lib/include/sel/builtins.hpp](lib/include/sel/builtins.hpp) -- it builds way faster, so can be used for testing by adding the needed functions to `bins_min`)
 - `s/test`: run the tests given, or all the tests by default
 - `s/cover`: generate coverage report (also `xdg-open`s it)
->>>>>>> d844df78
 
 ---
 
