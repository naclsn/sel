--- conflicted
+++ resolved
@@ -56,9 +56,7 @@
   return 1;                                                   \
 } while (0)
 
-<<<<<<< HEAD
-#undef assert_cmp
-=======
+#undef assert_ne
 #define assert_ne(__shldnt, __have) do {                      \
   auto _shldnt = (__shldnt);                                  \
   auto _have = (__have);                                      \
@@ -73,7 +71,7 @@
   return 1;                                                   \
 } while (0)
 
->>>>>>> 96f3a9eb
+#undef assert_cmp
 #define assert_cmp(__should, __have) do {                 \
   if (_assert_cmp(#__should, #__have, __should, __have))  \
     return 1;                                             \
