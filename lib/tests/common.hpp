#include <iostream>
#include <sstream>
#include <string>
#include <vector>

#include "sel/types.hpp"
#include "sel/parser.hpp"

using namespace std;
using namespace sel;

#define RED   "\e[31m"
#define GREEN "\e[32m"
#define BLUE  "\e[34m"
#define RESET "\e[m"

<<<<<<< HEAD
#undef fail
=======
#define report(__for, __nbf) {                                        \
  int _nbf = (__nbf);                                                 \
  cerr << __for << ": " << _nbf << " fail" << (_nbf < 2 ? "" : "s");  \
} while (0)

>>>>>>> 9e41a2e9
#define fail(__msg) do {                 \
  cerr                                   \
    << "failed with:\n"                  \
    << "   " RED << __msg << RESET "\n"  \
  ;                                      \
  return 1;                              \
} while (0)

#undef assert
#define assert(__expr, __msg) do {       \
  if (__expr) break;                     \
  cerr                                   \
    << RED #__expr "\n"                  \
    << "assertion failed with:\n"        \
    << "   " RED << __msg << RESET "\n"  \
  ;                                      \
  return 1;                              \
} while (0)

#undef asssert_eq
#define assert_eq(__should, __have) do {                      \
  auto _should = (__should);                                  \
  auto _have = (__have);                                      \
  if (_should == _have) break;                                \
  cerr                                                        \
    << GREEN #__should RESET "  ==  " RED #__have RESET "\n"  \
    << "assertion failed with:\n"                             \
    << "   expected: " GREEN << _should << RESET "\n"         \
    << "    but got: " RED   << _have   << RESET "\n"         \
  ;                                                           \
  return 1;                                                   \
} while (0)

#undef asssert_cmp
#define assert_cmp assert_eq
// #define assert_cmp(__should, __have) _assert_cmp(#__should, #__have, __should, __have)
// inline void _assert_cmp(char const* sshould, char const* shave, string should, string have) {
// }

<<<<<<< HEAD
#undef TEST
#define TEST(__function)  \
  void __##__function();  \
  int main() {            \
    __##__function();     \
    return EXIT_SUCCESS;  \
  }                       \
  void __##__function()
=======
#define TEST(__function)           \
  int __##__function();            \
  int main() {                     \
    int fails = __##__function();  \
    report(#__function, fails);    \
    return 0 == fails              \
      ? EXIT_SUCCESS               \
      : EXIT_FAILURE;              \
  }                                \
  int __##__function()
>>>>>>> 9e41a2e9
<|MERGE_RESOLUTION|>--- conflicted
+++ resolved
@@ -14,15 +14,13 @@
 #define BLUE  "\e[34m"
 #define RESET "\e[m"
 
-<<<<<<< HEAD
-#undef fail
-=======
+#undef report
 #define report(__for, __nbf) {                                        \
   int _nbf = (__nbf);                                                 \
   cerr << __for << ": " << _nbf << " fail" << (_nbf < 2 ? "" : "s");  \
 } while (0)
 
->>>>>>> 9e41a2e9
+#undef fail
 #define fail(__msg) do {                 \
   cerr                                   \
     << "failed with:\n"                  \
@@ -62,16 +60,7 @@
 // inline void _assert_cmp(char const* sshould, char const* shave, string should, string have) {
 // }
 
-<<<<<<< HEAD
 #undef TEST
-#define TEST(__function)  \
-  void __##__function();  \
-  int main() {            \
-    __##__function();     \
-    return EXIT_SUCCESS;  \
-  }                       \
-  void __##__function()
-=======
 #define TEST(__function)           \
   int __##__function();            \
   int main() {                     \
@@ -81,5 +70,4 @@
       ? EXIT_SUCCESS               \
       : EXIT_FAILURE;              \
   }                                \
-  int __##__function()
->>>>>>> 9e41a2e9
+  int __##__function()