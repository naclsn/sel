--- conflicted
+++ resolved
@@ -44,12 +44,7 @@
     "def", "ltonum::", "[map", "tonum];\n",
     "def", "ltostr::", "[map", "tostr];\n",
     "def", "mappp::", "[map", "+1];\n",
-<<<<<<< HEAD
     "lines,", "ltonum,", "mappp,", "ltostr,", "unlines,", "ln",
-  }, "1\na\n2\nb\n3\nc", "2\n1\n3\n1\n4\n1\n");
-=======
-    "lines,", "ltonum,", "mappp,", "ltostr,", "unlines,", "nl",
   }, "1\na\n2\nb\n3\nc", "2\n1\n3\n1\n4\n1\n")+
   0;
->>>>>>> 8e0032e8
 }