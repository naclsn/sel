inc = include_directories('include')
install_subdir('include/sel', install_dir : 'include')

# note to self: if it is not finding the correct version
# despite having `llvm-config --version` check out, this
# is because it is only trying `llvm-config-64`...
llvm = dependency('llvm',
  version : '< 9',
  required : get_option('llvm_codegen'),
)

lib = library('sel',
  'src/utils.cpp',
  'src/errors.cpp',
  'src/types.cpp',
  'src/engine.cpp',
  'src/builtins.cpp',
  'src/parser.cpp',
  'src/unicode.cpp',
  'src/visitors.cpp',
  'src/visitors/repr.cpp',
  'src/visitors/help.cpp',
<<<<<<< HEAD
  'src/visitors/codegen.cpp',
=======
  'src/visitors/name.cpp',
  'src/visitors/show.cpp',
>>>>>>> 96f3a9eb
  include_directories : [inc],
  dependencies : [llvm],
  install : true,
)

if not meson.is_subproject()
  subdir('tests')
endif<|MERGE_RESOLUTION|>--- conflicted
+++ resolved
@@ -20,12 +20,9 @@
   'src/visitors.cpp',
   'src/visitors/repr.cpp',
   'src/visitors/help.cpp',
-<<<<<<< HEAD
-  'src/visitors/codegen.cpp',
-=======
   'src/visitors/name.cpp',
   'src/visitors/show.cpp',
->>>>>>> 96f3a9eb
+  'src/visitors/codegen.cpp',
   include_directories : [inc],
   dependencies : [llvm],
   install : true,
