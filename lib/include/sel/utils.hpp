#ifndef SEL_UTILS_HPP
#define SEL_UTILS_HPP

#include <iostream>

// @thx: https://renenyffenegger.ch/notes/development/languages/C-C-plus-plus/preprocessor/macros/__VA_ARGS__/count-arguments
#define __A11(a1, a2, a3, a4, a5, a6, a7, a8, a9, a10, a11, ...) a11
#define __VA_COUNT(...) __A11(dum, ## __VA_ARGS__, 9, 8, 7, 6, 5, 4, 3, 2, 1, 0)

<<<<<<< HEAD
#define TRACE(...) std::cerr << __VA_ARGS__ << "\n"

namespace sel {
=======
namespace sel { namespace utils {
>>>>>>> b002977a

  /**
   * For use in printing a pointer.
   */
  struct raw {
    void const* ptr;
    raw(void const* ptr): ptr(ptr) { }
  };
  std::ostream& operator<<(std::ostream& out, raw ptr);

  struct Val;
  /**
   * For use in representing a value.
   */
  struct repr {
    Val const& val;
    // XXX: copy-pasted from visitors, that's boring but whatever
    // TODO: better, that temporary
    bool single_line = true; // result on a single line
    bool no_recurse = false; // do not allow recursing into fields
    bool only_class = false; // just output the class name, no recursing, no whitespaces
    inline repr(Val const& val): val(val) { }
    inline repr(Val const& val, bool single_line, bool no_recurse, bool only_class)
      : val(val)
      , single_line(single_line)
      , no_recurse(no_recurse)
      , only_class(only_class)
    { }
  };
  std::ostream& operator<<(std::ostream& out, repr me);

  /**
   * For use in representing text.
   */
  struct quoted {
    std::string const& str;
    bool do_col;
    bool put_quo;
    inline quoted(std::string const& str): str(str), do_col(false), put_quo(true) { }
    inline quoted(std::string const& str, bool do_col, bool put_quo): str(str), do_col(do_col), put_quo(put_quo) { }
  };
  std::ostream& operator<<(std::ostream& out, quoted q);

} } // sel::utils

#endif // SEL_UTILS_HPP<|MERGE_RESOLUTION|>--- conflicted
+++ resolved
@@ -7,13 +7,11 @@
 #define __A11(a1, a2, a3, a4, a5, a6, a7, a8, a9, a10, a11, ...) a11
 #define __VA_COUNT(...) __A11(dum, ## __VA_ARGS__, 9, 8, 7, 6, 5, 4, 3, 2, 1, 0)
 
-<<<<<<< HEAD
 #define TRACE(...) std::cerr << __VA_ARGS__ << "\n"
 
 namespace sel {
-=======
-namespace sel { namespace utils {
->>>>>>> b002977a
+  struct Val;
+  namespace utils {
 
   /**
    * For use in printing a pointer.
@@ -24,7 +22,6 @@
   };
   std::ostream& operator<<(std::ostream& out, raw ptr);
 
-  struct Val;
   /**
    * For use in representing a value.
    */
