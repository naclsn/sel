--- conflicted
+++ resolved
@@ -13,26 +13,6 @@
 
 namespace sel {
 
-  class App;
-
-<<<<<<< HEAD
-  /**
-   * Implicitly passed through each functions. Used from
-   * an application.
-   */
-  // XXX: likely will not be used anymore, remove at some point
-  class Env {
-  private:
-    App const& app;
-  public:
-    Env();
-    Env(App const& app)
-      : app(app)
-    { }
-  };
-
-=======
->>>>>>> f5bf9326
   class Visitor;
 
   /**
