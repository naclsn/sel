--- conflicted
+++ resolved
@@ -88,60 +88,6 @@
     }
   };
 
-<<<<<<< HEAD
-    // FIXME/TODO/ZZZ: special (jank) cases
-    template <typename cdr>
-    class _VisRepr<bins_ll::cons<bins::const_, cdr>> : public _VisRepr<cdr> {
-    private:
-      typedef bins::const_ _b;
-    protected:
-      _VisRepr(std::ostream& res, _ReprCx cx): _VisRepr<cdr>(res, cx) { }
-    public:
-      using _VisRepr<cdr>::visit;
-      void visit(_b const& it) override {
-        this->visitCommon(it._base, typename std::conditional<!_b::args, std::true_type, std::false_type>::type{});
-      }
-    };
-    template <typename cdr>
-    class _VisRepr<bins_ll::cons<bins::flip_, cdr>> : public _VisRepr<cdr> {
-    private:
-      typedef bins::flip_ _b;
-    protected:
-      _VisRepr(std::ostream& res, _ReprCx cx): _VisRepr<cdr>(res, cx) { }
-    public:
-      using _VisRepr<cdr>::visit;
-      void visit(_b const& it) override {
-        this->visitCommon(it._base, typename std::conditional<!_b::args, std::true_type, std::false_type>::type{});
-      }
-    };
-    // special-SPECIAL case (even more jank) of `id_`
-    template <typename cdr>
-    class _VisRepr<bins_ll::cons<bins::if_, cdr>> : public _VisRepr<cdr> {
-    private:
-      typedef bins::if_ _b;
-    protected:
-      _VisRepr(std::ostream& res, _ReprCx cx): _VisRepr<cdr>(res, cx) { }
-    public:
-      using _VisRepr<cdr>::visit;
-      void visit(_b const& it) override {
-        this->visitCommon(it._base, typename std::conditional<!_b::args, std::true_type, std::false_type>::type{});
-      }
-    };
-    template <typename cdr>
-    class _VisRepr<bins_ll::cons<bins::uncurry_, cdr>> : public _VisRepr<cdr> {
-    private:
-      typedef bins::uncurry_ _b;
-    protected:
-      _VisRepr(std::ostream& res, _ReprCx cx): _VisRepr<cdr>(res, cx) { }
-    public:
-      using _VisRepr<cdr>::visit;
-      void visit(_b const& it) override {
-        this->visitCommon(it._base, typename std::conditional<!_b::args, std::true_type, std::false_type>::type{});
-      }
-    };
-
-=======
->>>>>>> 9e41a2e9
   template <>
   class _VisRepr<bins_ll::nil> : public Visitor {
   protected:
