--- conflicted
+++ resolved
@@ -224,11 +224,7 @@
 #endif
 
   namespace visitors_ll {
-<<<<<<< HEAD
-    typedef ll::pack<VisRepr, VisHelp, VisCodegen> visitors;
-=======
-    typedef ll::pack<VisRepr, VisHelp, VisName, VisShow> visitors;
->>>>>>> 96f3a9eb
+    typedef ll::pack<VisRepr, VisHelp, VisName, VisShow, VisCodegen> visitors;
   }
 
 } // namespace sel
