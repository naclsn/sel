#ifndef SEL_PARSER_HPP
#define SEL_PARSER_HPP

/**
 * Parsing of the main language and construction of an
 * Application from a user script.
 */

#include <ostream>
#include <istream>
#include <string>
#include <vector>
#include <unordered_map>

#include "engine.hpp"
#include "builtins.hpp"
#include "visitors.hpp"

namespace sel {

  class NumLiteral : public Num {
    double const n;
  public:
    NumLiteral(double n)
      : Num()
      , n(n)
    { }
    double value() override;
    Val* copy() const override;
    void accept(Visitor& v) const override;
  };

  class StrLiteral : public Str {
    std::string const s;
    bool read;
  public:
    StrLiteral(std::string s)
      : Str(TyFlag::IS_FIN)
      , s(s)
      , read(false)
    { }
    std::ostream& stream(std::ostream& out) override;
    bool end() const override;
    std::ostream& entire(std::ostream& out) override;
    Val* copy() const override;
    void accept(Visitor& v) const override;
  };

  class LstLiteral : public Lst {
    std::vector<Val*> const v;
    size_t c;
  public:
    LstLiteral(std::vector<Val*> v)
      : Lst(Type(Ty::LST,
          {.box_has=
            new std::vector<Type*>() // ZZZ: right...
          }, TyFlag::IS_FIN
        ))
      , v(v)
      , c(0)
    { }
    LstLiteral(std::vector<Val*> v, std::vector<Type*>* has) // ZZZ
      : Lst(Type(Ty::LST,
          {.box_has=
            has
          }, TyFlag::IS_FIN
        ))
      , v(v)
      , c(0)
    { }
    Val* operator*() override;
    Lst& operator++() override;
    bool end() const override;
    Val* copy() const override;
    void accept(Visitor& v) const override;
  };

  // TODO: not this way, 'cause then it cannot be other
  // than `Fun` (eg. "repeat:1:, join::" should be `Str`)
  class FunChain : public Fun {
    std::vector<Fun*> const f;
  public:
    FunChain(std::vector<Fun*> f)
      : Fun(Type(Ty::FUN,
          {.box_pair={
            new Type(f[0]->type().from()),
            new Type(f[f.size() ? f.size()-1 : 0]->type().to()) // YYY: size-1
          }}, 0
        ))
      , f(f)
    { }
    Val* operator()(Val* arg) override;
    Val* copy() const override;
    void accept(Visitor& v) const override;
  };

  class Input : public Str {
    std::istream& in;
    std::ostringstream cache;
    std::streamsize nowat = 0, upto = 0;
  public:
    Input(std::istream& in)
      : Str(TyFlag::IS_INF)
      , in(in)
    { }
    std::ostream& stream(std::ostream& out) override;
    bool end() const override;
    std::ostream& entire(std::ostream& out) override;
    Val* copy() const override;
    void accept(Visitor& v) const override;
<<<<<<< HEAD
=======
    void setIn(std::istream* in) { this->in = in; }
  };

  class Output : public Fun {
    std::ostream* out;
  public:
    Output()
      : Fun(Type(Ty::FUN,
          {.box_pair={
            new Type(Ty::STR, {0}, TyFlag::IS_INF), // YYY: will consider output may be infinite
            new Type(Ty::UNK, {.name=new std::string("()")}, 0)
          }}, 0
        ))
      , out(nullptr)
    { }
    Val* operator()(Val* arg) override;
    Val* copy() const override;
    void accept(Visitor& v) const override;
    void setOut(std::ostream* out) { this->out = out; }
>>>>>>> 6569f65b
  };

  /**
   * An application is constructed from parsing a user
   * script. It serializes back to an equivalent script
   * (although it may not be strictly equal).
   */
  class App {
  private:
    Fun* f; // note that this does not have to be `Str -> Str`
    std::unordered_map<std::string, Val*> user;

  public:
    App() { }

    Val* lookup_name_user(std::string const& name);
    void define_name_user(std::string const& name, Val* v);

    void run(std::istream& in, std::ostream& out);

    // note: it always assumes `top_level`, even if false (ie. no single line)
    void repr(std::ostream& out, VisRepr::ReprCx cx={.top_level=true}) const;

    friend std::ostream& operator<<(std::ostream& out, App const& ty);
    friend std::istream& operator>>(std::istream& in, App& tt);
  };

} // namespace sel

#endif // SEL_PARSER_HPP<|MERGE_RESOLUTION|>--- conflicted
+++ resolved
@@ -108,28 +108,6 @@
     std::ostream& entire(std::ostream& out) override;
     Val* copy() const override;
     void accept(Visitor& v) const override;
-<<<<<<< HEAD
-=======
-    void setIn(std::istream* in) { this->in = in; }
-  };
-
-  class Output : public Fun {
-    std::ostream* out;
-  public:
-    Output()
-      : Fun(Type(Ty::FUN,
-          {.box_pair={
-            new Type(Ty::STR, {0}, TyFlag::IS_INF), // YYY: will consider output may be infinite
-            new Type(Ty::UNK, {.name=new std::string("()")}, 0)
-          }}, 0
-        ))
-      , out(nullptr)
-    { }
-    Val* operator()(Val* arg) override;
-    Val* copy() const override;
-    void accept(Visitor& v) const override;
-    void setOut(std::ostream* out) { this->out = out; }
->>>>>>> 6569f65b
   };
 
   /**
