#include <cmath>

#define TRACE(...)
#include "sel/builtins.hpp"
#include "sel/visitors.hpp"
#include "sel/parser.hpp"

namespace sel {

  Val* StrChunks::copy() const {
    return new StrChunks(app, chunks);
  }
  void StrChunks::accept(Visitor& v) const {
    v.visitStrChunks(type(), this->chunks);
  }

  // internal
  template <typename list> struct linear_search;
  template <typename car, typename cdr>
  struct linear_search<bins_ll::cons<car, cdr>> {
    static inline Val* the(App& app, std::string const& name) {
      if (car::name == name) return new typename car::Head(app);
      return linear_search<cdr>::the(app, name);
    }
  };
  template <>
  struct linear_search<bins_ll::nil> {
    static inline Val* the(App& app, std::string const& _) {
      return nullptr;
    }
  };

  Val* lookup_name(App& app, std::string const& name) {
    return linear_search<bins_ll::bins>::the(app, name);
  }

  // internal
  template <typename list> struct push_names_into;
  template <typename car, typename cdr>
  struct push_names_into<bins_ll::cons<car, cdr>> {
    static inline void the(std::vector<std::string>& name) {
      name.push_back(car::name);
      push_names_into<cdr>::the(name);
    }
  };
  template <>
  struct push_names_into<bins_ll::nil> {
    static inline void the(std::vector<std::string>& _) { }
  };

  unsigned list_names(std::vector<std::string>& names) {
    constexpr unsigned count = ll::count<bins_ll::bins>::the;
    names.reserve(count);
    push_names_into<bins_ll::bins>::the(names);
    return count;
  }

  namespace bins_helpers {

    template <typename Impl, typename one>
    Val* _bin_be<Impl, ll::cons<one, ll::nil>>::the::copy() const {
<<<<<<< HEAD
      // TRACE(copyOne, typeid(*this).name());
      return new typename _bin_be<Impl, ll::cons<one, ll::nil>>::the::Base::Next(); // copyOne
=======
      TRACE(copyOne, typeid(*this).name());
      return new typename _bin_be<Impl, ll::cons<one, ll::nil>>::the::Base::Next(this->app); // copyOne
>>>>>>> 0e43637c
    }
    template <typename Impl, typename one>
    void _bin_be<Impl, ll::cons<one, ll::nil>>::the::accept(Visitor& v) const {
      v.visit(*(Impl*)this); // visitOne
    }

    template <typename Impl, typename last_arg, char b>
    Val* _bin_be<Impl, cons<fun<last_arg, unk<b>>, nil>>::the::copy() const {
<<<<<<< HEAD
      // TRACE(copyOne2, typeid(*this).name());
      return new typename _bin_be<Impl, cons<fun<last_arg, unk<b>>, nil>>::the::Base::Next(); // copyOne2
=======
      TRACE(copyOne2, typeid(*this).name());
      return new typename _bin_be<Impl, cons<fun<last_arg, unk<b>>, nil>>::the::Base::Next(this->app); // copyOne2
>>>>>>> 0e43637c
    }
    template <typename Impl, typename last_arg, char b>
    void _bin_be<Impl, cons<fun<last_arg, unk<b>>, nil>>::the::accept(Visitor& v) const {
      v.visit(*(Impl*)this); // visitOne2
    }

    template <typename NextT, typename to, typename from, typename from_again, typename from_more>
    Val* _bin_be<NextT, ll::cons<to, ll::cons<from, ll::cons<from_again, from_more>>>>::copy() const {
      typedef _bin_be<NextT, ll::cons<to, ll::cons<from, ll::cons<from_again, from_more>>>> a;
      // TRACE(copyBody, typeid(*this).name());
      return new _bin_be<NextT, ll::cons<to, ll::cons<from, ll::cons<from_again, from_more>>>>(
        this->app,
        (a::Base*)base->copy(),
        (a::Arg*)arg->copy()
      ); // copyBody
    }
    template <typename NextT, typename to, typename from, typename from_again, typename from_more>
    void _bin_be<NextT, ll::cons<to, ll::cons<from, ll::cons<from_again, from_more>>>>::accept(Visitor& v) const {
      v.visit(*this); // visitBody
    }

    template <typename NextT, typename last_to, typename last_from>
    Val* _bin_be<NextT, ll::cons<last_to, ll::cons<last_from, ll::nil>>>::_the_when_not_unk::copy() const {
      typedef _bin_be<NextT, ll::cons<last_to, ll::cons<last_from, ll::nil>>>::the a;
      // TRACE(copyTail1, typeid(*this).name());
      return new typename a::Base::Next(
        this->app,
        (typename a::Base*)base->copy(),
        (typename a::Arg*)arg->copy()
      ); // copyTail1
    }
    template <typename NextT, typename last_to, typename last_from>
    Val* _bin_be<NextT, ll::cons<last_to, ll::cons<last_from, ll::nil>>>::_the_when_is_unk::copy() const {
      typedef _bin_be<NextT, ll::cons<last_to, ll::cons<last_from, ll::nil>>>::the a;
      // TRACE(copyTail2, typeid(*this).name());
      return new typename a::Base::Next(
        this->app,
        _base.base,
        _base.arg
      ); // copyTail2
    }
    template <typename NextT, typename last_to, typename last_from>
    void _bin_be<NextT, ll::cons<last_to, ll::cons<last_from, ll::nil>>>::the::accept(Visitor& v) const {
      v.visit(*(typename Base::Next*)this); // visitTail
    }

    template <typename NextT, typename last_to, typename last_from>
    Val* _bin_be<NextT, ll::cons<last_to, ll::cons<last_from, ll::nil>>>::copy() const {
<<<<<<< HEAD
      // TRACE(copyHead, typeid(*this).name());
      return new _bin_be<NextT, ll::cons<last_to, ll::cons<last_from, ll::nil>>>(); // copyHead
=======
      TRACE(copyHead, typeid(*this).name());
      return new _bin_be<NextT, ll::cons<last_to, ll::cons<last_from, ll::nil>>>(this->app); // copyHead
>>>>>>> 0e43637c
    }
    template <typename NextT, typename last_to, typename last_from>
    void _bin_be<NextT, ll::cons<last_to, ll::cons<last_from, ll::nil>>>::accept(Visitor& v) const {
      v.visit(*this); // visitHead
    }

  } // namespace bins_helpers

#define _depth(__depth) _depth_ ## __depth
#define _depth_0 arg
#define _depth_1 base->_depth_0
#define _depth_2 base->_depth_1
#define _depth_3 base->_depth_2

#define _bind_some(__count) _bind_some_ ## __count
#define _bind_some_1(a)          _bind_one(a, 0)
#define _bind_some_2(a, b)       _bind_one(a, 1); _bind_some_1(b)
#define _bind_some_3(a, b, c)    _bind_one(a, 2); _bind_some_2(b, c)
#define _bind_some_4(a, b, c, d) _bind_one(a, 3); _bind_some_3(b, c, d)

#define _bind_count(__count, ...) _bind_some(__count)(__VA_ARGS__)
#define _bind_one(__name, __depth) auto& __name = *this->_depth(__depth); (void)__name
// YYY: could it somehow be moved into `BIN_...`? in a way
// that it is only written once and the named arg refs
// are available all throughout the struct
#define bind_args(...) _bind_count(__VA_COUNT(__VA_ARGS__), __VA_ARGS__)

  namespace bins {

    double abs_::value() {
      return std::abs(arg->value());
    }

    double add_::value() {
      bind_args(a, b);
      return a.value() + b.value();
    }

    void conjunction_::once() {
      bind_args(l, r);
      while (!l.end()) {
        std::ostringstream oss;
        ((Str*)*l)->entire(oss);
        inleft.insert(oss.str());
        ++l;
      }
      while (!r.end()) {
        std::ostringstream oss;
        ((Str*)*r)->entire(oss);
        if (inleft.end() != inleft.find(oss.str())) break;
        ++r;
      }
      did_once = true;
    }
    Val* conjunction_::operator*() {
      bind_args(l, r);
      if (!did_once) once();
      return *r;
    }
    Lst& conjunction_::operator++() {
      bind_args(l, r);
      if (!did_once) once();
      ++r;
      while (!r.end()) {
        std::ostringstream oss;
        ((Str*)*r)->entire(oss);
        if (inleft.end() != inleft.find(oss.str())) break;
        ++r;
      }
      return *this;
    }
    bool conjunction_::end() const {
      bind_args(l, r);
      return (did_once ? inleft.empty() : l.end()) || r.end();
    }

    Val* codepoints_::operator*() {
      bind_args(s);
      if (!did_once) {
        isi = std::istream_iterator<codepoint>(sis = Str_istream(&s));
        did_once = true;
      }
      return new NumLiteral(app, isi->u); // XXX: dont like how it makes it appear as a literal, may have a NumComputed similar to StrChunks
    }
    Lst& codepoints_::operator++() {
      bind_args(s);
      if (!did_once) {
        isi = std::istream_iterator<codepoint>(sis = Str_istream(&s));
        did_once = true;
      }
      isi++;
      return *this;
    }
    bool codepoints_::end() const {
      bind_args(s);
      static std::istream_iterator<codepoint> eos;
      return did_once ? eos == isi : s.end();
    }

    Val* const_::impl() {
      bind_args(take, ignore);
      return &take;
    }

    double div_::value() {
      bind_args(a, b);
      return a.value() / b.value();
    }

    Val* drop_::operator*() {
      bind_args(n, l);
      if (!done) {
        for (size_t k = 0; k < n.value() && !l.end(); k++)
          ++l;
        done = true;
      }
      return *l;
    }
    Lst& drop_::operator++() {
      bind_args(n, l);
      if (!done) {
        for (size_t k = 0; k < n.value() && !l.end(); k++)
          ++l;
        done = true;
      }
      ++l;
      return *this;
    }
    bool drop_::end() const {
      bind_args(n, l);
      if (done) return l.end();
      size_t k;
      for (k = 0; k < n.value() && !l.end(); k++)
        ++l;
      done = true;
      return l.end() && n.value() != k;
    }

    Val* dropwhile_::operator*() {
      bind_args(p, l);
      if (!done) {
        while (!l.end() && p(*l))
          ++l;
        done = true;
      }
      return *l;
    }
    Lst& dropwhile_::operator++() {
      bind_args(p, l);
      if (!done) {
        while (!l.end() && p(*l))
          ++l;
        done = true;
      }
      ++l;
      return *this;
    }
    bool dropwhile_::end() const {
      bind_args(p, l);
      if (done) return l.end();
      // XXX: untested (still no proper predicate to facilitate)
      while (!l.end() && p(*l))
        ++l;
      done = true;
      return l.end();
    }

    Val* filter_::operator*() {
      bind_args(p, l);
      if (!curr) {
        while (!l.end() && !((Num*)p(*l))->value()) ++l;
        curr = *l;
      }
      return *l;
    }
    Lst& filter_::operator++() {
      bind_args(p, l);
      ++l;
      while (!l.end() && !((Num*)p(*l))->value()) ++l;
      curr = *l;
      return *this;
    }
    bool filter_::end() const {
      bind_args(p, l);
      // TODO/FIXME/...
      // XXX: still dont like this model: no way to tell
      // if we are at the end without scanning but then
      // this is no lazy at all..?
      return l.end();
    }

    Val* graphemes_::operator*() {
      bind_args(s);
      if (!did_once) {
        isi = std::istream_iterator<codepoint>(sis = Str_istream(&s));
        did_once = true;
        read_grapheme(isi, curr);
      }
      std::ostringstream oss;
      return new StrChunks(app, (oss << curr, oss.str()));
    }
    Lst& graphemes_::operator++() {
      bind_args(s);
      if (!did_once) {
        isi = std::istream_iterator<codepoint>(sis = Str_istream(&s));
        did_once = true;
      }
      curr.clear();
      read_grapheme(isi, curr);
      return *this;
    }
    bool graphemes_::end() const {
      bind_args(s);
      static std::istream_iterator<codepoint> eos;
      return did_once ? eos == isi : s.end();
    }

    Val* flip_::impl() {
      bind_args(fun, b, a);
      return (*(Fun*)fun(&a))(&b);
    }

    Val* id_::impl() {
      bind_args(take);
      return &take;
    }

    Val* if_::impl() {
      bind_args(condition, consequence, alternative, argument);
      return ((Num*)condition(&argument))->value()
        ? &consequence
        : &alternative;
    }

    Val* iterate_::operator*() {
      bind_args(f, o);
      return !curr ? &o : curr;
    }
    Lst& iterate_::operator++() {
      bind_args(f, o);
      curr = f(!curr ? &o : curr);
      return *this;
    }
    bool iterate_::end() const { return false; }

    std::ostream& join_::stream(std::ostream& out) {
      bind_args(sep, lst);
      if (beginning) {
        std::ostringstream oss;
        sep.entire(oss);
        ssep = oss.str();
        beginning = false;
      } else out << ssep;
      Str* it = (Str*)*lst;
      it->entire(out);
      ++lst;
      return out;
    }
    bool join_::end() const {
      bind_args(sep, lst);
      return lst.end();
    }
    std::ostream& join_::entire(std::ostream& out) {
      bind_args(sep, lst);
      if (lst.end()) return out;
      if (beginning) {
        std::ostringstream oss;
        sep.entire(oss);
        ssep = oss.str();
        beginning = false;
      }
      // first iteration unrolled (because no separator)
      ((Str*)*lst)->entire(out);
      ++lst;
      for (; !lst.end(); ++lst) {
        ((Str*)*lst)->entire(out << ssep);
      }
      return out;
    }

    Val* map_::operator*() {
      bind_args(f, l);
      return f(*l);
    }
    Lst& map_::operator++() {
      bind_args(f, l);
      ++l;
      return *this;
    }
    bool map_::end() const {
      bind_args(f, l);
      return l.end();
    }

    double mul_::value() {
      bind_args(a, b);
      return a.value() * b.value();
    }

    std::ostream& nl_::stream(std::ostream& out) {
      bind_args(s);
      return !s.end() ? out << s : (done = true, out << '\n');
    }
    bool nl_::end() const { return done; }
    std::ostream& nl_::entire(std::ostream& out) {
      bind_args(s);
      done = true;
      return s.entire(out) << '\n';
    }

    double pi_::value() {
      return M_PI;
    }

    Val* repeat_::operator*() { return arg; }
    Lst& repeat_::operator++() { return *this; }
    bool repeat_::end() const { return false; }

    Val* replicate_::operator*() {
      if (!did) did++;
      bind_args(n, o);
      return &o;
    }
    Lst& replicate_::operator++() {
      did++;
      return *this;
    }
    bool replicate_::end() const {
      bind_args(n, o);
      return 0 == n.value() || n.value() < did;
    }

    void reverse_::once() {
      bind_args(l);
      if (!l.end()) {
        cache.push_back(*l);
        while (!l.end())
          cache.push_back(*(++l));
      }
      did_once = true;
      curr = cache.size();
    }
    Val* reverse_::operator*() {
      if (!did_once) once();
      return cache[curr-1];
    }
    Lst& reverse_::operator++() {
      curr--;
      return *this;
    }
    bool reverse_::end() const {
      if (did_once) return 0 == curr;
      bind_args(l);
      return l.end();
    }

    Val* singleton_::operator*() { return arg; }
    Lst& singleton_::operator++() { done = true; return *this; }
    bool singleton_::end() const { return done; }

    void split_::once() {
      bind_args(sep, str);
      std::ostringstream oss;
      sep.entire(oss);
      ssep = oss.str();
      did_once = true;
    }
    void split_::next() {
      if (at_end) {
        at_past_end = true;
        return;
      }
      if (!did_once) once();
      bind_args(sep, str);
      std::string buf = acc.str();
      std::string::size_type at = buf.find(ssep);
      if (std::string::npos != at) {
        // found in current acc, pop(0)
        curr = buf.substr(0, at);
        acc = std::ostringstream(buf.substr(at+ssep.size()));
        return;
      }
      if (str.end()) {
        // send the rest of acc, set end
        curr = buf;
        at_end = true;
        return;
      }
      acc << str;
      return next();
    }
    Val* split_::operator*() {
      if (!init) { next(); init = true; }
      return new StrChunks(app, curr);
    }
    Lst& split_::operator++() {
      if (!init) { next(); init = true; }
      next();
      return *this;
    }
    bool split_::end() const {
      return at_past_end;
    }

    double startswith_::value() {
      if (!done) {
        bind_args(prefix, str);
        std::ostringstream osspx;
        osspx << prefix;
        std::string px = osspx.str();
        std::ostringstream oss;
        // BOF: copies! copies everywhere~! (or does it? sais its a temporary object...)
        while (oss.str().length() < px.length() && 0 == px.compare(0, oss.str().length(), oss.str()) && !str.end()) {
          oss << str;
        }
        does = 0 == oss.str().compare(0, px.length(), px);
        done = true;
      }
      return does;
    }

    double sub_::value() {
      bind_args(a, b);
      return a.value() - b.value();
    }

    Val* take_::operator*() {
      if (!did) did++;
      bind_args(n, l);
      return *l;
    }
    Lst& take_::operator++() {
      bind_args(n, l);
      did++;
      ++l;
      return *this;
    }
    bool take_::end() const {
      bind_args(n, l);
      return n.value() < did || l.end();
    }

    Val* takewhile_::operator*() {
      bind_args(p, l);
      return *l;
    }
    Lst& takewhile_::operator++() {
      bind_args(p, l);
      ++l;
      return *this;
    }
    bool takewhile_::end() const {
      bind_args(p, l);
      return l.end() || !((Num*)p(*l))->value();
    }

    double tonum_::value() {
      if (!done) {
        bind_args(s);
        Str_istream(&s) >> r;
        done = true;
      }
      return r;
    }

    std::ostream& tostr_::stream(std::ostream& out) { read = true; return out << arg->value(); }
    bool tostr_::end() const { return read; }
    std::ostream& tostr_::entire(std::ostream& out) { read = true; return out << arg->value(); }

    std::ostream& uncodepoints_::stream(std::ostream& out) {
      bind_args(l);
      codepoint cp = ((Num*)*l)->value();
      ++l;
      return out << cp;
    }
    bool uncodepoints_::end() const {
      bind_args(l);
      return l.end();
    }
    std::ostream& uncodepoints_::entire(std::ostream& out) {
      bind_args(l);
      for (; !l.end(); ++l)
        out << codepoint(((Num*)*l)->value());
      return out;
    }

    Val* uncurry_::impl() {
      bind_args(f, pair);
      return (*(Fun*)f(*pair))(*++pair);
    }

    Val* zipwith_::operator*() {
      bind_args(f, l1, l2);
      if (!curr) curr = (*(Fun*)f(*l1))(*l2);
      return curr;
    }
    Lst& zipwith_::operator++() {
      bind_args(f, l1, l2);
      curr = nullptr;
      ++l1;
      ++l2;
      return *this;
    }
    bool zipwith_::end() const {
      bind_args(f, l1, l2);
      return l1.end() || l2.end();
    }

  } // namespace bins

} // namespace sel<|MERGE_RESOLUTION|>--- conflicted
+++ resolved
@@ -59,13 +59,8 @@
 
     template <typename Impl, typename one>
     Val* _bin_be<Impl, ll::cons<one, ll::nil>>::the::copy() const {
-<<<<<<< HEAD
       // TRACE(copyOne, typeid(*this).name());
-      return new typename _bin_be<Impl, ll::cons<one, ll::nil>>::the::Base::Next(); // copyOne
-=======
-      TRACE(copyOne, typeid(*this).name());
       return new typename _bin_be<Impl, ll::cons<one, ll::nil>>::the::Base::Next(this->app); // copyOne
->>>>>>> 0e43637c
     }
     template <typename Impl, typename one>
     void _bin_be<Impl, ll::cons<one, ll::nil>>::the::accept(Visitor& v) const {
@@ -74,13 +69,8 @@
 
     template <typename Impl, typename last_arg, char b>
     Val* _bin_be<Impl, cons<fun<last_arg, unk<b>>, nil>>::the::copy() const {
-<<<<<<< HEAD
       // TRACE(copyOne2, typeid(*this).name());
-      return new typename _bin_be<Impl, cons<fun<last_arg, unk<b>>, nil>>::the::Base::Next(); // copyOne2
-=======
-      TRACE(copyOne2, typeid(*this).name());
       return new typename _bin_be<Impl, cons<fun<last_arg, unk<b>>, nil>>::the::Base::Next(this->app); // copyOne2
->>>>>>> 0e43637c
     }
     template <typename Impl, typename last_arg, char b>
     void _bin_be<Impl, cons<fun<last_arg, unk<b>>, nil>>::the::accept(Visitor& v) const {
@@ -129,13 +119,8 @@
 
     template <typename NextT, typename last_to, typename last_from>
     Val* _bin_be<NextT, ll::cons<last_to, ll::cons<last_from, ll::nil>>>::copy() const {
-<<<<<<< HEAD
       // TRACE(copyHead, typeid(*this).name());
-      return new _bin_be<NextT, ll::cons<last_to, ll::cons<last_from, ll::nil>>>(); // copyHead
-=======
-      TRACE(copyHead, typeid(*this).name());
       return new _bin_be<NextT, ll::cons<last_to, ll::cons<last_from, ll::nil>>>(this->app); // copyHead
->>>>>>> 0e43637c
     }
     template <typename NextT, typename last_to, typename last_from>
     void _bin_be<NextT, ll::cons<last_to, ll::cons<last_from, ll::nil>>>::accept(Visitor& v) const {
