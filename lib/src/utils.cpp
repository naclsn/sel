#include "sel/utils.hpp"
#include "sel/visitors.hpp"

namespace sel {

  std::ostream& operator<<(std::ostream& out, raw ptr) {
    ssize_t at = (ssize_t)ptr.ptr;

    int on_stack;
    int* stack = &on_stack;
    int* heap = new int;

    ssize_t to_stack = std::abs((ssize_t)stack - at);
    ssize_t to_heap = std::abs((ssize_t)heap - at);

    delete heap;
    char buf[16];
    std::sprintf(buf, "0x%lX", at);

    if (to_stack < to_heap)
      return out << "\e[35m" << buf << "\e[m";
    else
      return out << "\e[33m" << buf << "\e[m";
  }

  std::ostream& operator<<(std::ostream& out, repr me) {
<<<<<<< HEAD
    VisRepr(out, {.single_line=me.single_line})(me.val);
=======
    VisRepr repr(out, {.single_line=true});
    me.val.accept(repr);
>>>>>>> d844df78
    return out;
  }

  std::ostream& operator<<(std::ostream& out, quoted q) {
    out << '"';
    std::string::size_type from = 0, to = q.str.find_first_of({'\t', '\n', '\r', '"'});
    while (std::string::npos != to) {
      out << q.str.substr(from, to-from) << '\\';
      switch (q.str.at(to)) {
        case '\t': out << 't'; break;
        case '\n': out << 'n'; break;
        case '\r': out << 'r'; break;
        case '"':  out << '"'; break;
      }
      from = to+1;
      to = q.str.find_first_of({'\t', '\n', '\r', '"'}, from);
    }
    out << q.str.substr(from) << '"';
    return out;
  }

  indentedbuf::int_type indentedbuf::overflow(int_type c) {
    if (pending) {
      for (unsigned k = 0; k < cur; k++)
        out.write(style, count);
      pending = false;
    }
    out.put(c);
    if ('\n' == c) pending = true;
    return c;
  }

}<|MERGE_RESOLUTION|>--- conflicted
+++ resolved
@@ -24,12 +24,8 @@
   }
 
   std::ostream& operator<<(std::ostream& out, repr me) {
-<<<<<<< HEAD
-    VisRepr(out, {.single_line=me.single_line})(me.val);
-=======
-    VisRepr repr(out, {.single_line=true});
+    VisRepr repr(out, {.single_line=me.single_line});
     me.val.accept(repr);
->>>>>>> d844df78
     return out;
   }
 
