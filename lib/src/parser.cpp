#include <iostream>
#include <iterator>
#include <limits>
#include <sstream>

#include "sel/application.hpp"
#include "sel/builtins.hpp"
#include "sel/errors.hpp"
#include "sel/parser.hpp"
#include "sel/utils.hpp"
#include "sel/visitors.hpp"

namespace sel {

  double NumLiteral::value() { return n; }
  handle<Val> NumLiteral::copy() const { return handle<NumLiteral>(h.app(), n); }

  std::ostream& StrLiteral::stream(std::ostream& out) { read = true; return out << s; }
  bool StrLiteral::end() { return read || s.empty(); }
  std::ostream& StrLiteral::entire(std::ostream& out) { read = true; return out << s; }
  handle<Val> StrLiteral::copy() const { return handle<StrLiteral>(h.app(), s); }

  handle<Val> LstLiteral::operator*() { return v[c]; }
  Lst& LstLiteral::operator++() { c++; return *this; }
  bool LstLiteral::end() { return v.size() <= c; }
  handle<Val> LstLiteral::copy() const {
    std::vector<handle<Val>> w;
    w.reserve(v.size());
    for (auto const& it : v)
      w.push_back(it->copy());
    return handle<LstLiteral>(h.app(), w, std::vector<Type>(ty.has()));
  }

  handle<Val> FunChain::operator()(handle<Val> arg) {
    handle<Val> r = arg;
    for (auto& it : f)
      r = (*it)(r);
    return r;
  }
  handle<Val> FunChain::copy() const {
    std::vector<handle<Fun>> g;
    g.reserve(f.size());
    for (auto const& it : f)
      g.push_back(it->copy());
    return handle<FunChain>(h.app(), g);
  }

  double NumDefine::value() { return v->value(); }
  handle<Val> NumDefine::copy() const { return handle<NumDefine>(h.app(), name, doc, v->copy()); }

  std::ostream& StrDefine::stream(std::ostream& out) { return v->stream(out); }
  bool StrDefine::end() { return v->end(); }
  std::ostream& StrDefine::entire(std::ostream& out) { return v->entire(out); }
  handle<Val> StrDefine::copy() const { return handle<StrDefine>(h.app(), name, doc, v->copy()); }

  handle<Val> LstDefine::operator*() { return v->operator*(); }
  Lst& LstDefine::operator++() { return v->operator++(); }
  bool LstDefine::end() { return v->end(); }
  handle<Val> LstDefine::copy() const { return handle<LstDefine>(h.app(), name, doc, v->copy()); }

  handle<Val> FunDefine::operator()(handle<Val> arg) { return v->operator()(arg); }
  handle<Val> FunDefine::copy() const { return handle<FunDefine>(h.app(), name, doc, v->copy()); }

  std::ostream& Input::stream(std::ostream& out) {
    // already read up to `upto`, so take from cache starting at `nowat`
    if (nowat < buffer->upto) {
      out << buffer->cache.str().substr(nowat, buffer->upto-nowat);
      nowat = buffer->upto;
      return out;
    }
    // at the end of cache, fetch for more
    auto const avail = buffer->in.rdbuf()->in_avail();
    //if (!avail) return out;
    if (0 < avail) {
      // try extrating multiple at once (usl/unreachable if `sync_with_stdio(true)`)
      char small[avail];
      buffer->in.read(small, avail);
      nowat+= avail;
      buffer->upto+= avail;
      out.write(small, avail);
    } else {
      // can only get the next one; forward if not eof
      char c = buffer->in.get();
      if (std::char_traits<char>::eof() != c) {
        nowat++;
        buffer->upto++;
        out.put(c);
        buffer->cache.put(c);
      }
    } // 0 < avail
    return out;
  }
  bool Input::end() {
    return nowat == buffer->upto && (buffer->in.eof() || std::istream::traits_type::eof() == buffer->in.peek());
  }
  std::ostream& Input::entire(std::ostream& out) {
    // not at the end, get the rest
    if (!buffer->in.eof()) {
      char tmp[4096];
      while (buffer->in.read(tmp, sizeof(tmp))) {
        buffer->upto+= 4096;
        out << tmp;
        buffer->cache << tmp;
      }
      auto end = buffer->in.gcount();
      tmp[end] = '\0';
      buffer->upto+= end;
      out << tmp;
      buffer->cache << tmp;
      nowat = buffer->upto;
      return out;
    }
    nowat = buffer->upto;
    return out << buffer->cache.str();
  }
  handle<Val> Input::copy() const { return handle<Input>(h.app(), *this); }

  // internal
  struct Token {
    size_t loc;
    size_t len;
    enum class Type {
      END,
      NAME,
      LIT_NUM,
      LIT_STR,
      LIT_LST_OPEN,
      LIT_LST_CLOSE,
      UN_OP,
      BIN_OP,
      SUB_OPEN,
      SUB_CLOSE,
      THEN,
      PASS,
      DEF,
    } type;
    union {
      std::string* name;
      double num;
      std::string* str;
      char chr;
    } as = {0};
    Token() {}
    Token(Token const& t) {
      switch (type = t.type) {
        case Token::Type::NAME: as.name = new std::string(*t.as.name); break;
        case Token::Type::LIT_STR: as.str = new std::string(*t.as.str); break;
        case Token::Type::LIT_NUM: as.num = t.as.num;
        default: as.chr = t.as.chr;
      }
      loc = t.loc;
      len = t.len;
    }
    ~Token() {
      switch (type) {
        case Token::Type::NAME: delete as.name; as.name = nullptr; break;
        case Token::Type::LIT_STR: delete as.str; as.str = nullptr; break;
        default: ;
      }
    }
  };

  // internal
  double parseNumber(std::istream& in, size_t* len) {
    unsigned base = 10;
    char c;
    double r = 0;
    while (true) {
      c = in.peek();
      (*len)++;
      if (c < '0' || '9' < c) break;
      in.ignore(1);
      r = r * base + (c-'0');
    }
    if ('.' == c) {
      in.ignore(1);
      while (true) {
        c = in.peek();
        (*len)++;
        if (c < '0' || '9' < c) break;
        in.ignore(1);
        r+= ((double)(c-'0')) / base;
        base/= base;
      }
    }
    return r;
  }

  // internal
  std::ostream& reprToken(std::ostream& out, Token const& t) {
    out << "Token { .type=";
    switch (t.type) {
      case Token::Type::END:           out << "END";           break;
      case Token::Type::NAME:          out << "NAME";          break;
      case Token::Type::LIT_NUM:       out << "LIT_NUM";       break;
      case Token::Type::LIT_STR:       out << "LIT_STR";       break;
      case Token::Type::LIT_LST_OPEN:  out << "LIT_LST_OPEN";  break;
      case Token::Type::LIT_LST_CLOSE: out << "LIT_LST_CLOSE"; break;
      case Token::Type::UN_OP:         out << "UN_OP";         break;
      case Token::Type::BIN_OP:        out << "BIN_OP";        break;
      case Token::Type::SUB_OPEN:      out << "SUB_OPEN";      break;
      case Token::Type::SUB_CLOSE:     out << "SUB_CLOSE";     break;
      case Token::Type::THEN:          out << "THEN";          break;
      case Token::Type::PASS:          out << "PASS";          break;
      case Token::Type::DEF:           out << "DEF";           break;
    }
    out << ", ";
    switch (t.type) {
      case Token::Type::END:
        break;

      case Token::Type::NAME:
        out << ".name=" << (t.as.name ? *t.as.name : "-nil-");
        break;

      case Token::Type::LIT_NUM:
        out << ".num=" << t.as.num;
        break;

      case Token::Type::LIT_STR:
        out << ".str="; if (t.as.str) out << utils::quoted(*t.as.str); else out << "-nil-";
        break;

      case Token::Type::LIT_LST_OPEN:
      case Token::Type::LIT_LST_CLOSE:
      case Token::Type::UN_OP:
      case Token::Type::BIN_OP:
      case Token::Type::SUB_OPEN:
      case Token::Type::SUB_CLOSE:
      case Token::Type::THEN:
      case Token::Type::PASS:
        out << ".chr='" << t.as.chr << "'";
        break;

      case Token::Type::DEF:
        break;
    }
    return out << ", loc=" << t.loc << " }";
  }

  // internal
  std::ostream& operator<<(std::ostream& out, Token const& t) {
    switch (t.type) {
      case Token::Type::END:
        out << "end of script";
        break;

      case Token::Type::NAME:
        out << "name '" << *t.as.name << "'";
        break;

      case Token::Type::LIT_NUM:
        // ankward: don't have the textual representation
        // anymore, would need to re-extract it from `loc`
        // in the input source...
        out << "literal number of value " << t.as.num;
        break;

      case Token::Type::LIT_STR:
        out << "literal string " << utils::quoted(*t.as.str);
        break;

      case Token::Type::LIT_LST_OPEN:
      case Token::Type::LIT_LST_CLOSE:
      case Token::Type::UN_OP:
      case Token::Type::BIN_OP:
      case Token::Type::SUB_OPEN:
      case Token::Type::SUB_CLOSE:
      case Token::Type::THEN:
      case Token::Type::PASS:
        out << "token '" << t.as.chr << "'";
        break;

      case Token::Type::DEF:
        out << "special name \"def\"";
        break;
    }
    return out;
  }

  // internal
  void expected(char const* should, Token const& got) {
    std::ostringstream oss;
    oss << "expected " << should << " but got " << got << " instead";
    throw ParseError(oss.str(), got.loc, got.len);
  }
  void expectedMatching(Token const& open, Token const& got) {
    std::ostringstream oss;
    oss << "expected closing match for " << open << " but got " << got << " instead";
    throw ParseError(oss.str(), open.loc, got.loc-open.loc);
  }
  void expectedContinuation(char const* whiledotdotdot, Token const& somelasttoken) {
    std::ostringstream oss;
    oss << "reached end of script while " << whiledotdotdot;
    throw ParseError(oss.str(), somelasttoken.loc, somelasttoken.len);
  }
  void _fakeThrowErr(Token const& hl) {
    std::ostringstream oss;
    oss << "this is a fake error for testing purpose, token: " << hl;
    throw ParseError(oss.str(), hl.loc, hl.len);
  }

  // internal
  std::istream& operator>>(std::istream& in, Token& t) {
    char c = in.peek();
    if (in.eof()) {
      t.type = Token::Type::END;
      return in;
    }
    if ('#' == c) {
      in.ignore(std::numeric_limits<std::streamsize>::max(), '\n');
      return in >> t;
    }
    if ('\t' == c || '\n' == c || '\r' == c || ' ' == c) { // YYY: what is considered 'whitespace' by C++?
      in.ignore(1);
      return in >> t;
    }

    t.loc = in.tellg(); // YYY: no (no?)
    t.len = 0;
    switch (c) {
      // case -1: // trait::eof()

      case ',': t.type = Token::Type::THEN;          t.as.chr = c; in.ignore(1); t.len = 1; break;
      case ';': t.type = Token::Type::PASS;          t.as.chr = c; in.ignore(1); t.len = 1; break;

      case '[': t.type = Token::Type::SUB_OPEN;      t.as.chr = c; in.ignore(1); t.len = 1; break;
      case ']': t.type = Token::Type::SUB_CLOSE;     t.as.chr = c; in.ignore(1); t.len = 1; break;

      case '{': t.type = Token::Type::LIT_LST_OPEN;  t.as.chr = c; in.ignore(1); t.len = 1; break;
      case '}': t.type = Token::Type::LIT_LST_CLOSE; t.as.chr = c; in.ignore(1); t.len = 1; break;

      // case '@':
      case '%':
        t.type = Token::Type::UN_OP;
        t.as.chr = c;
        in.ignore(1);
        t.len = 1;
        break;

      case '+':
      case '-':
      case '.':
      case '/':
      case '_':
        t.type = Token::Type::BIN_OP;
        t.as.chr = c;
        in.ignore(1);
        t.len = 1;
        break;

      case ':':
        t.type = Token::Type::LIT_STR;
        t.as.str = new std::string();
        in.ignore(1);
        t.len++;
        do {
          c = in.get();
          t.len++;
          if (':' == c) {
            if (':' != in.peek()) break;
            in.ignore(1);
          } else if ('\\' == c) { // YYY: not sure I like it, but this sure is convenient and more habitual
            switch (in.get()) {
              case 'a': c = '\a'; break;
              case 'b': c = '\b'; break;
              case 't': c = '\t'; break;
              case 'n': c = '\n'; break;
              case 'v': c = '\v'; break;
              case 'f': c = '\f'; break;
              case 'r': c = '\r'; break;
              case 'e': c = '\e'; break;
            }
          }
          t.as.str->push_back(c);
        } while (!in.eof());
        if (':' != c && in.eof()) expectedContinuation("scanning string literal", t);
        break;

      default:
        if ('0' <= c && c <= '9') {
          t.type = Token::Type::LIT_NUM;
          t.as.num = parseNumber(in, &t.len);
          break;
        }

        if ('a' <= c && c <= 'z') {
          t.type = Token::Type::NAME;
          t.as.name = new std::string();
          do {
            t.as.name->push_back(in.get());
            t.len++;
            c = in.peek();
          } while ('a' <= c && c <= 'z');

          if ("def" == *t.as.name) {
            t.type = Token::Type::DEF;
            delete t.as.name;
            t.as.name = nullptr;
          }

          break;
        }

        throw ParseError(std::string("unexpected character '") + c + "' (" + std::to_string((int)c) + ")", t.loc, 1);
    } // switch c

    while (!in.eof() && isspace(in.peek())) in.get();
    return in;
  }

  // internal
  handle<Val> lookup(App& app, std::string const& name) {
    handle<Val> user = app.lookup_name_user(name);
    if (user) return user;
    return lookup_name(app, name);
  }
  handle<Val> lookup_unary(App& app, Token const& t) {
    switch (t.as.chr) {
      // case '@': val = static_lookup_name(app, ..); break;
      case '%': return static_lookup_name(app, flip); break; // YYY: flips cancel out
    }
    // default unreachable
    throw TypeError(std::string("unreachable in lookup_unary for character '") + t.as.chr + '\'');
  }
  handle<Val> lookup_binary(App& app, Token const& t) {
    switch (t.as.chr) {
      case '+': return static_lookup_name(app, add); break;
      case '-': return static_lookup_name(app, sub); break;
      case '.': return static_lookup_name(app, mul); break;
      case '/': return static_lookup_name(app, div); break;
      case '_': return static_lookup_name(app, index); break;
    }
    // default unreachable
    throw TypeError(std::string("unreachable in lookup_binary for character '") + t.as.chr + '\'');
  }

  // internal
  static std::istream_iterator<Token> eos;
  handle<Val> parseAtom(App& app, std::istream_iterator<Token>& lexer);
  handle<Val> parseElement(App& app, std::istream_iterator<Token>& lexer);
  handle<Val> parseScript(App& app, std::istream_iterator<Token>& lexer);

  // internal
  handle<Val> parseAtom(App& app, std::istream_iterator<Token>& lexer) {
    if (eos == lexer) expectedContinuation("scanning atom", *lexer);

    handle<Val> val(app, nullptr);
    Token t = *lexer;

    switch (t.type) {
      case Token::Type::END:
        break;

      case Token::Type::NAME:
        val = lookup(app, *t.as.name);
        if (!val) throw ParseError("unknown name '" + *t.as.name + "'", t.loc, t.len);
        ++lexer;
        break;

      case Token::Type::LIT_NUM:
        val = handle<NumLiteral>(app, t.as.num);
        ++lexer;
        break;

      case Token::Type::LIT_STR:
        val = handle<StrLiteral>(app, std::string(*t.as.str));
        ++lexer;
        break;

      case Token::Type::LIT_LST_OPEN:
        {
          std::vector<handle<Val>> elms;
          while (Token::Type::LIT_LST_CLOSE != (++lexer)->type) {
            elms.push_back(parseElement(app, lexer));
            if (Token::Type::LIT_LST_CLOSE == lexer->type) break;
            if (eos == lexer) expectedContinuation("scanning list literal", *lexer);
            if (Token::Type::THEN != lexer->type) expectedMatching(t, *lexer);
          }

          // TODO: for the type, need to know if the list
          // literal should be a tuple or an actual list
          // in both cases, may need to get the shortest
          // repeating pattern, eg. `{:coucou:, 42,
          // :blabla:, 12}` could be:
          //   - `(Str, Num, Str, Num)`
          //   - `[Str, Num]`
          // will probably only consider tuples up to 2~3
          // len, with len 1 also defaulting to list
          // could also apply some rules accounting for
          // auto cohersion (eg. list of mixed Num&Str ->
          // [Str]) / look at surrounding (this would have
          // to be done at element-s level...)

          val = handle<LstLiteral>(app, elms);
          ++lexer;
        }
        break;

      case Token::Type::UN_OP:
        val = lookup_unary(app, t);
        {
          handle<Val> arg(app, nullptr);
          Token t = *++lexer;
          if (Token::Type::BIN_OP == t.type) {
            arg = (*static_lookup_name(app, flip))(lookup_binary(app, t));
            ++lexer;
          } else arg = parseAtom(app, lexer);
          if (!arg) expected("atom", *lexer);
          val = (*(handle<Fun>)val)(arg);
        }
        break;

      case Token::Type::BIN_OP:
        {
          // it parses the argument first, the op is on the stack for below
          handle<Val> arg = parseAtom(app, ++lexer);
          if (!arg) expected("atom", *lexer);
          // FIXME: this cast checked?
          val = (*(handle<Fun>)(*static_lookup_name(app, flip))(lookup_binary(app, t)))(arg);
        }
        break;

      case Token::Type::SUB_OPEN:
        {
          if (Token::Type::SUB_CLOSE == (++lexer)->type)
            throw ParseError("expected element, got empty sub-expression", t.loc, lexer->loc-t.loc);

          val = parseScript(app, lexer);
          if (!val) expectedMatching(t, *lexer);

          if (Token::Type::SUB_CLOSE != lexer->type) {
            if (eos == lexer) expectedContinuation("scanning sub-script element", *lexer);
            expectedMatching(t, *lexer);
          }
          ++lexer;
        }
        break;

      // YYY: (probly) unreachables
      case Token::Type::DEF:
      case Token::Type::LIT_LST_CLOSE:
      case Token::Type::SUB_CLOSE:
      case Token::Type::THEN:
      case Token::Type::PASS:
        break;
    }

    // if (!val) expected("atom", t);
    return val;
  } // parseAtom

  // internal
  handle<Val> parseElement(App& app, std::istream_iterator<Token>& lexer) {
    if (eos == lexer) expectedContinuation("scanning element", *lexer);

    handle<Val> val(app, nullptr);

    if (Token::Type::DEF == lexer->type) {
      Token t_name = *++lexer;
      if (Token::Type::NAME != t_name.type) expected("name", t_name);

      Token t_help = *++lexer;
      if (Token::Type::LIT_STR != t_help.type) expected(("docstring for '" + *t_name.as.name + "'").c_str(), t_help);

      if (lookup(app, *t_name.as.name)) {
        //throw TypeError
        throw ParseError("cannot redefine already known name '" + *t_name.as.name + "'", t_name.loc, t_name.len);
      }

      ++lexer;
      val = parseAtom(app, lexer);
      if (!val) expected("atom", *lexer);

      // trim, join, squeeze..
      std::string::size_type head = t_help.as.str->find_first_not_of("\t\n\r "), tail;
      bool blank = std::string::npos == head;
      std::string clean;
      if (!blank) {
        clean.reserve(t_help.as.str->length());
        while (std::string::npos != head) {
          tail = t_help.as.str->find_first_of("\t\n\r ", head);
          clean.append(*t_help.as.str, head, std::string::npos == tail ? tail : tail-head).push_back(' ');
          head = t_help.as.str->find_first_not_of("\t\n\r ", tail);
        }
        clean.pop_back();
        clean.shrink_to_fit();
      }

      switch (val->type().base()) {
        case Ty::NUM: val = handle<NumDefine>(app, *t_name.as.name, clean, val); break;
        case Ty::STR: val = handle<StrDefine>(app, *t_name.as.name, clean, val); break;
        case Ty::LST: val = handle<LstDefine>(app, *t_name.as.name, clean, val); break;
        case Ty::FUN: val = handle<FunDefine>(app, *t_name.as.name, clean, val); break;
        default: {
          std::ostringstream oss;
          throw TypeError((oss << "unexpected type in def expression: '" << val->type() << "'", oss.str()));
        }
      }

      app.define_name_user(*t_name.as.name, val);

    } else val = parseAtom(app, lexer);
    if (!val) expected("atom", *lexer);

    while (eos != lexer
        && Token::Type::THEN != lexer->type
        && Token::Type::PASS != lexer->type
        && Token::Type::LIT_LST_CLOSE != lexer->type
        && Token::Type::SUB_CLOSE != lexer->type
        && Token::Type::END != lexer->type
    ) {
      handle<Fun> base = coerse<Fun>(app, val, val->type());
      handle<Val> arg = parseAtom(app, lexer);
      if (arg) val = base->operator()(arg);
    }

    if (Token::Type::PASS == lexer->type) {
      ++lexer;
      return parseElement(app, lexer);
    }

    return val;
  } // parseElement

  // internal
  handle<Val> parseScript(App& app, std::istream_iterator<Token>& lexer) {
    if (eos == lexer) expectedContinuation("scanning sub-script", *lexer);

    handle<Val> val(app, nullptr);

    // early return: single value in script / sub-script
    val = parseElement(app, lexer);
    if (eos == lexer
      || Token::Type::SUB_CLOSE == lexer->type
      || Token::Type::END == lexer->type)
      return val;

    // early return: syntax error, to caller to handle
    if (Token::Type::THEN != lexer->type)
      return handle<Val>(app, nullptr);

    // the parsed list of values was eg. "[a, b, c]";
    // this represent the composition "c . b . a" (hs
    // notations) but in the facts, here are 2 cases that
    // must be dealt with:
    // - either it is a chain of function, on par with
    //   script, so not much can be done without the last
    //   `x`: "c(b(a(x)))"
    // - or it starts with a _value_, so the whole can
    //   be computed: "c(b(a))" (only the first on can be
    //   not a function for obvious reasons)
    // the problem is the first case, because nothing can
    // actually be done about it _yet_, so the computation
    // is packed in a `FunChain` object (so that it is
    // itself a function)
    bool isfun = Ty::FUN == val->type().base();

    if (isfun) {
      // first is a function, pack all up for later
      std::vector<handle<Fun>> elms;
      elms.push_back(coerse<Fun>(app, val, val->type()));
      do {
        auto tmp = parseElement(app, ++lexer);
        elms.push_back(coerse<Fun>(app, tmp, tmp->type()));
      } while (eos != lexer && Token::Type::THEN == lexer->type);
      return handle<FunChain>(app, elms);
    }

    // first is not a function, apply all right away
    do {
      auto tmp = parseElement(app, ++lexer);
      val = (*coerse<Fun>(app, tmp, tmp->type()))(val);
    } while (eos != lexer && Token::Type::THEN == lexer->type);
    return val;
  } // parseScript

<<<<<<< HEAD
  handle<Val> parseApplication(App& app, std::istream& in) {
=======
    Val* valin = coerse<Val>(*this, new Input(*this, in), ty.from());
    Val* valout = (*(Fun*)f)(valin);

    Str& res = *coerse<Str>(*this, valout, Type::makeStr(true));
    res.entire(out);
  }

  void App::repr(std::ostream& out, VisRepr::ReprCx cx) const {
    VisRepr::ReprCx ccx = {
      .indents= cx.indents+1,
      .top_level= false,
      .single_line= cx.single_line
    };
    VisRepr repr(out, ccx);

    std::string ind;
    ind.reserve(3 * ccx.indents);
    for (unsigned k = 0; k < ccx.indents; k++)
      ind.append("   ");

    out << "App {\n" << ind << "f= ";
    f->accept(repr);
    out << "\n";

    out << ind << "user= {";
    if (!user.empty()) {
      out << "\n" << ind;
      VisRepr repr(out, ccx);
      for (auto const& it : user) {
        out << ind << "[" << it.first << "]=";
        if (it.second) {
          out << it.second->type() << " ";
          it.second->accept(repr);
        } else out << " -nil-";
        out << "\n" << ind;
      }
    }
    out << "}\n";

    out << ind.substr(0, ind.length()-3) << "}\n";
  }

  std::ostream& operator<<(std::ostream& out, App const& app) {
    VisShow show(out);

    // XXX: probably the map needs to be ordered because a 'def' can depend on an other
    for (auto const& it : app.user) {
      std::string name;
      std::string doc;
      Val const* u;

      Val const* val = it.second;
      switch (val->type().base()) {
        case Ty::NUM: {
            NumDefine const& def = *(NumDefine*)val;
            name = def.getname();
            doc = def.getdoc();
            u = &def.underlying();
          } break;
        case Ty::STR: {
            StrDefine const& def = *(StrDefine*)val;
            name = def.getname();
            doc = def.getdoc();
            u = &def.underlying();
          } break;
        case Ty::LST: {
            LstDefine const& def = *(LstDefine*)val;
            name = def.getname();
            doc = def.getdoc();
            u = &def.underlying();
          } break;
        case Ty::FUN: {
            FunDefine const& def = *(FunDefine*)val;
            name = def.getname();
            doc = def.getdoc();
            u = &def.underlying();
          } break;
        default: {
          std::ostringstream oss;
          throw TypeError((oss << "unexpected type in def expression: '" << val->type() << "'", oss.str()));
        }
      }

      out
        << "def " << name << ":\n  "
        << utils::quoted(doc, true, false) << ":\n  ["
      ;
      u->accept(show) << "]\n  ;\n";
    }
    return app.f->accept(show);
  }

  std::istream& operator>>(std::istream& in, App& app) {
>>>>>>> b002977a
    std::istream_iterator<Token> lexer(in);
    if (eos == lexer) expectedContinuation("scanning script", *lexer);

    handle<Val> tmp = parseScript(app, lexer);
    if (Token::Type::SUB_CLOSE == lexer->type)
      throw ParseError("unmatched closing ]", lexer->loc, lexer->len);

    return tmp;
  }

} // namespace sel<|MERGE_RESOLUTION|>--- conflicted
+++ resolved
@@ -675,103 +675,7 @@
     return val;
   } // parseScript
 
-<<<<<<< HEAD
   handle<Val> parseApplication(App& app, std::istream& in) {
-=======
-    Val* valin = coerse<Val>(*this, new Input(*this, in), ty.from());
-    Val* valout = (*(Fun*)f)(valin);
-
-    Str& res = *coerse<Str>(*this, valout, Type::makeStr(true));
-    res.entire(out);
-  }
-
-  void App::repr(std::ostream& out, VisRepr::ReprCx cx) const {
-    VisRepr::ReprCx ccx = {
-      .indents= cx.indents+1,
-      .top_level= false,
-      .single_line= cx.single_line
-    };
-    VisRepr repr(out, ccx);
-
-    std::string ind;
-    ind.reserve(3 * ccx.indents);
-    for (unsigned k = 0; k < ccx.indents; k++)
-      ind.append("   ");
-
-    out << "App {\n" << ind << "f= ";
-    f->accept(repr);
-    out << "\n";
-
-    out << ind << "user= {";
-    if (!user.empty()) {
-      out << "\n" << ind;
-      VisRepr repr(out, ccx);
-      for (auto const& it : user) {
-        out << ind << "[" << it.first << "]=";
-        if (it.second) {
-          out << it.second->type() << " ";
-          it.second->accept(repr);
-        } else out << " -nil-";
-        out << "\n" << ind;
-      }
-    }
-    out << "}\n";
-
-    out << ind.substr(0, ind.length()-3) << "}\n";
-  }
-
-  std::ostream& operator<<(std::ostream& out, App const& app) {
-    VisShow show(out);
-
-    // XXX: probably the map needs to be ordered because a 'def' can depend on an other
-    for (auto const& it : app.user) {
-      std::string name;
-      std::string doc;
-      Val const* u;
-
-      Val const* val = it.second;
-      switch (val->type().base()) {
-        case Ty::NUM: {
-            NumDefine const& def = *(NumDefine*)val;
-            name = def.getname();
-            doc = def.getdoc();
-            u = &def.underlying();
-          } break;
-        case Ty::STR: {
-            StrDefine const& def = *(StrDefine*)val;
-            name = def.getname();
-            doc = def.getdoc();
-            u = &def.underlying();
-          } break;
-        case Ty::LST: {
-            LstDefine const& def = *(LstDefine*)val;
-            name = def.getname();
-            doc = def.getdoc();
-            u = &def.underlying();
-          } break;
-        case Ty::FUN: {
-            FunDefine const& def = *(FunDefine*)val;
-            name = def.getname();
-            doc = def.getdoc();
-            u = &def.underlying();
-          } break;
-        default: {
-          std::ostringstream oss;
-          throw TypeError((oss << "unexpected type in def expression: '" << val->type() << "'", oss.str()));
-        }
-      }
-
-      out
-        << "def " << name << ":\n  "
-        << utils::quoted(doc, true, false) << ":\n  ["
-      ;
-      u->accept(show) << "]\n  ;\n";
-    }
-    return app.f->accept(show);
-  }
-
-  std::istream& operator>>(std::istream& in, App& app) {
->>>>>>> b002977a
     std::istream_iterator<Token> lexer(in);
     if (eos == lexer) expectedContinuation("scanning script", *lexer);
 
